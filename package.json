--- conflicted
+++ resolved
@@ -1,10 +1,6 @@
 {
   "name": "simzoo",
-<<<<<<< HEAD
-  "version": "0.4.21",
-=======
   "version": "0.4.24",
->>>>>>> 82157632
   "description": "Package that contains the gym environments of the bayesian-learning-control package.",
   "keywords": [
     "reinforcement-learning",
