--- conflicted
+++ resolved
@@ -4,17 +4,10 @@
 
 # Import simzoo stand-alone package or name_space package (blc)
 if "simzoo" in sys.modules:
-<<<<<<< HEAD
-    from simzoo.envs.cart_pole.CartPole import CartPole
-elif importlib.util.find_spec("simzoo") is not None:
-    CartPole = getattr(
-        importlib.import_module("simzoo.envs.cart_pole.CartPole"), "CartPole"
-=======
     from simzoo.envs.cart_pole.CartPole import CartPoleCustom
 elif importlib.util.find_spec("simzoo") is not None:
     CartPole = getattr(
         importlib.import_module("simzoo.envs.cart_pole.CartPole"), "CartPoleCustom"
->>>>>>> f0c3cfc3
     )
 else:
     CartPole = getattr(
