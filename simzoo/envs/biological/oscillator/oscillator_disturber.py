"""A simple disturber class from which the Oscillator environment can inherit in order
to be able to use it with the Robustness Evaluation tool of the Bayesian Learning
Control package. For more information see the
`Robustness Evaluation <https://rickstaa.github.io/bayesian-learning-control/control/robustness_eval.html>`_
documentation.
"""  # noqa: E501
# IMPROVE: File can be removed when a gymnasium wrapper is used.
<<<<<<< HEAD

=======
>>>>>>> 8aa5d299
import importlib
import sys

# Try to import the disturber class
# NOTE: Only works if the simzoo or bayesian learning control package is installed.
# fallback to object if not successfull.
if "simzoo" in sys.modules:
    from simzoo.common.disturber import Disturber
elif importlib.util.find_spec("simzoo") is not None:
    Disturber = getattr(importlib.import_module("simzoo.common.disturber"), "Disturber")
else:
    try:
        Disturber = getattr(
            importlib.import_module(
                "bayesian_learning_control.simzoo.simzoo.common.disturber"
            ),
            "Disturber",
        )
    except AttributeError:
        Disturber = object


# Disturber config used to overwrite the default config
# NOTE: Merged with the default config
DISTURBER_CFG = {
    # Disturbance type when no type has been given
    "default_type": "env",
    ##################################################
    # Environment disturbances #######################
    ##################################################
    # Disturbances applied to the *ENVIRONMENT* variables.
    # NOTE: The values below are meant as an example the environment disturbance config
    # needs to be implemented inside the environment.
    "env": {
        "description": "Lacl mRNA decay rate disturbance",
        # The env variable which you want to disturb
        "variable": "K",  # Dissociation rate
        # "variable": "c1",  # Promotor strength
        # The range of values you want to use for each disturbance iteration
        "variable_range": [5, 10],  # Dissociation rate
        # "variable_range": [3.2, 4.8],  # Promotor strength
        # Label used in robustness plots.
        "label": "r: %s",
    },
}


class OscillatorDisturber(Disturber):
    """Wrapper around the
    :meth:`~bayesian_learning_control.simzoo.simzoo.common.disturber.Disturber` that
    makes the disturber is compatible with the `Oscillator` environment.
    """

    def __init__(self, *args, **kwargs):
        """Initiate CartPoleDisturber object

        Args:
            *args: All args to pass to the parent :meth:`__init__` method.
            **kwargs: All kwargs to pass to the parent :meth:`__init__` method.
        """  # noqa E501
        kwargs["disturber_cfg"] = (
            {**DISTURBER_CFG, **kwargs["disturber_cfg"]}
            if "disturber_cfg" in kwargs.keys()
            else DISTURBER_CFG
        )
        super().__init__(*args, **kwargs)

    def init_disturber(self, *args, **kwargs):
        """Wrapper around the :meth:`~bayesian_learning_control.simzoo.simzoo.common.disturber.Disturber.init_disturber`
        method that makes sure an up to date version of the environment
        :obj:`DISTURBER_CFG` is used.

        Args:
            *args: All args to pass to the parent :meth:`init_disturber` method.
            **kwargs: All kwargs to pass to the parent :meth:`init_disturber` method.
        """  # noqa E501
        kwargs["disturber_cfg"] = (
            {**DISTURBER_CFG, **kwargs["disturber_cfg"]}
            if "disturber_cfg" in kwargs.keys()
            else DISTURBER_CFG
        )
        return super().init_disturber(*args, **kwargs)<|MERGE_RESOLUTION|>--- conflicted
+++ resolved
@@ -5,10 +5,6 @@
 documentation.
 """  # noqa: E501
 # IMPROVE: File can be removed when a gymnasium wrapper is used.
-<<<<<<< HEAD
-
-=======
->>>>>>> 8aa5d299
 import importlib
 import sys
 
