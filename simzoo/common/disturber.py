--- conflicted
+++ resolved
@@ -5,10 +5,6 @@
 documentation.
 """  # noqa: E501
 # IMPROVE: Replace with gymnasium wrappers https://alexandervandekleut.github.io/gym-wrappers/ # noqa: E501
-<<<<<<< HEAD
-
-=======
->>>>>>> 8aa5d299
 import re
 
 import gymnasium as gym
